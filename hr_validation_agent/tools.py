"""
HR Validation Agent Tools
"""

import json
import os
import re
import time
from typing import List, Dict, Any, Optional
import weave
from apify_client import ApifyClient
from datetime import datetime
from weave.trace_server.trace_server_interface import CallsFilter

from weave.trace_server.trace_server_interface import CallsFilter


def get_recent_calls_as_json(
    limit: int = 10,
    filter: Optional[dict] = None,
    include_costs: bool = False,
    include_feedback: bool = False
) -> str:
    """
    Weave에서 최근 calls를 가져와서 JSON 형식으로 반환
    
    Args:
        limit: 가져올 call 개수 (기본값: 10)
        filter: 필터 조건
        include_costs: 비용 정보 포함 여부
        include_feedback: 피드백 정보 포함 여부
    
    Returns:
        JSON string
    """
    # Use existing Weave client (initialized in agent.py via OTEL)
    import os
    
<<<<<<< HEAD
    try:
        client = weave.init(os.getenv("WANDB_PROJECT_ID", "mason-choi-storika/WeaveHacks2"))
        
        print(f"[HR_TOOLS] Fetching {limit} calls from Weave...")
        calls_iter = client.get_calls(
            filter=filter,
            limit=limit,
            include_costs=False,
            include_feedback=False,
            sort_by=[{"field": "started_at", "direction": "desc"}]
        )
        
        calls = list(calls_iter)
        print(f"[HR_TOOLS] ✓ Successfully fetched {len(calls)} calls")
        
    except Exception as e:
        print(f"[HR_TOOLS] ❌ Failed to fetch calls from Weave: {e}")
        import traceback
        traceback.print_exc()
        
        return json.dumps({
            "error": "Weave API Error",
            "message": str(e),
            "suggestion": "The Weave server returned an error. Try again in a few moments.",
            "calls": []
        }, indent=2)
=======
    # Get calls - let Weave determine optimal columns
    # Note: columns parameter can cause 500 errors if we try to access fields not in the list
    calls_iter = client.get_calls(
        limit=limit,
        filter=filter,
        include_costs=include_costs,
        include_feedback=include_feedback,
        # Removed columns parameter to avoid 500 errors when accessing other fields
        sort_by=[{"field": "started_at", "direction": "desc"}]
    )
    
    calls = list(calls_iter)
    print(f"[HR_TOOLS] Found {len(calls)} calls")
>>>>>>> 33cfd06a
    
    # Convert to JSON-serializable format
    calls_data = []
    for call in calls:
        call_dict = {
            "id": call.id,
            "trace_id": call.trace_id,
            "op_name": call.op_name,
            "started_at": call.started_at.isoformat() if call.started_at else None,
            "ended_at": call.ended_at.isoformat() if call.ended_at else None,
            "inputs": call.inputs if hasattr(call, 'inputs') else None,
            "output": call.output if hasattr(call, 'output') else None,
            "exception": call.exception if hasattr(call, 'exception') else None,
            "summary": call.summary if hasattr(call, 'summary') else None,
        }
        calls_data.append(call_dict)
    
    return json.dumps(calls_data, indent=2, default=str)


def get_calls_for_hr_validation(
<<<<<<< HEAD
    limit: int = 3,
=======
    limit: int = 10,
>>>>>>> 33cfd06a
    op_name_filter: Optional[str] = None
) -> str:
    """
    HR Validation Agent용 input 형식으로 calls 데이터 변환
    
    Args:
        limit: 가져올 call 개수 (기본값: 3, Weave server 과부하 방지)
        op_name_filter: 특정 operation만 필터링 (예: "CMOAgent.run")
    
    Returns:
        JSON string with HR agent input format or error message
    """
    # Use existing Weave client (initialized in agent.py via OTEL)
    import os
    
<<<<<<< HEAD
    try:
        client = weave.init(os.getenv("WANDB_PROJECT_ID", "mason-choi-storika/WeaveHacks2"))
        
        print(f"[HR_TOOLS] Fetching {limit} calls from Weave for HR validation...")
        calls_iter = client.get_calls(
            filter=CallsFilter(op_names=['execute_tool call_post_agent']),
            limit=limit,
            include_costs=False,
            include_feedback=False,
            columns=["output"],
            sort_by=[{"field": "started_at", "direction": "desc"}]
        )

        print(f"[HR_TOOLS] Calls iterator: {calls_iter}")
        print(f"[HR_TOOLS] Converting iterator to list...")
        
        calls = list(calls_iter)
        print(f"[HR_TOOLS] ✓ Successfully fetched {len(calls)} calls for HR validation")
        
    except Exception as e:
        print(f"[HR_TOOLS] ❌ Failed to fetch calls from Weave: {e}")
        import traceback
        traceback.print_exc()
        
        # Return empty result with error message (allows pipeline to continue)
        error_result = {
            "status": "error",
            "error": "Weave API Error",
            "error_message": str(e),
            "suggestion": "The Weave server returned a 500 error. This may be temporary. Continuing with empty data.",
            "agents_performance": [],
            "iteration": 1,
            "layers": {}
        }
        print(f"[HR_TOOLS] Returning error result to allow pipeline continuation")
        return json.dumps(error_result, indent=2)
=======
    # Build filter
    filter_dict = None
    if op_name_filter:
        filter_dict = {"op_names": [op_name_filter]}
    
    # Get calls - let Weave determine optimal columns
    # Note: columns parameter can cause 500 errors if we try to access fields not in the list
    calls_iter = client.get_calls(
        limit=limit,
        filter=CallsFilter(op_names=[op_name_filter]) if op_name_filter else None,
        include_costs=True,
        include_feedback=True,
        # Removed columns parameter to avoid 500 errors when accessing other fields
        sort_by=[{"field": "started_at", "direction": "desc"}]
    )
    
    calls = list(calls_iter)
    print(f"[HR_TOOLS] Found {len(calls)} calls for HR validation")
>>>>>>> 33cfd06a
    
    if calls:
        print(f"[HR_TOOLS] Sample call (entire object):")
        print(f"[HR_TOOLS] {calls[0]}")
        print(f"[HR_TOOLS] Type: {type(calls[0])}")
        print(f"[HR_TOOLS] Dir: {dir(calls[0])}")
    
    # Convert to HR agent format
    agents_performance = []
    
    for call in calls:
        # Extract performance metrics from call
        agent_data = {
            "agent_name": call.op_name,
            "call_id": call.id,
            "execution_time_ms": None,
            "success": call.exception is None,
            "metrics": {}
        }
        
        # Calculate execution time
        if call.started_at and call.ended_at:
            duration = (call.ended_at - call.started_at).total_seconds() * 1000
            agent_data["execution_time_ms"] = duration
        
        # Extract metrics from summary
        if hasattr(call, 'summary') and call.summary:
            summary = call.summary
            if isinstance(summary, dict):
                # Extract Weave metrics
                if 'weave' in summary:
                    weave_data = summary['weave']
                    if 'costs' in weave_data:
                        agent_data["metrics"]["costs"] = weave_data['costs']
                    if 'feedback' in weave_data:
                        agent_data["metrics"]["feedback"] = weave_data['feedback']
        
        agents_performance.append(agent_data)
    
    return {
        "iteration": 0,  # 필요시 파라미터로 받기
        "agents_performance": agents_performance,
        "total_calls": len(calls),
        "timestamp": calls[0].started_at.isoformat() if calls and calls[0].started_at else None
    }


# Test code (comment out in production)
if __name__ == "__main__":
    # Test 1: Get as JSON
    print("=" * 70)
    print("Test 1: Get calls as JSON")
    print("=" * 70)
    json_data = get_recent_calls_as_json(limit=5)
    print(json_data[:500] + "...")
    
    print("\n" + "=" * 70)
    print("Test 2: Get for HR validation")
    print("=" * 70)
    hr_input = get_calls_for_hr_validation(limit=3)
    print(json.dumps(hr_input, indent=2, default=str)[:800] + "...")


def measure_tweet_engagement(
    twitter_handle: str = "Mason_Storika",
    max_wait_minutes: int = 30
) -> str:
    """
    Measure engagement of past posts/quotes/reposts using Apify Tweet Scraper.

    This tool uses caching to avoid unnecessary API calls:
    - Checks for recent cached data (< 1 hour old)
    - Returns cached data if available
    - Otherwise, launches new Apify job and caches results

    Args:
        twitter_handle: Twitter handle to analyze (default: "Mason_Storika")
        max_wait_minutes: Maximum time to wait for job completion (default: 30 minutes)

    Returns:
        JSON string with engagement metrics and tweet data
    """
    from pathlib import Path

    # Create cache directory
    cache_dir = Path(__file__).parent.parent / "tweet_engagement_cache"
    cache_dir.mkdir(exist_ok=True)

    # Check for most recent cache file for this handle
    cache_pattern = f"engagement_{twitter_handle}_*.json"
    cache_files = sorted(cache_dir.glob(cache_pattern), reverse=True)

    if cache_files:
        most_recent = cache_files[0]
        # Extract timestamp from filename: engagement_{handle}_{timestamp}.json
        try:
            # Use regex to find timestamp pattern at end of filename
            # Format: 2025-10-12T16-39-32-489734 (colons and dots replaced with dashes)
            match = re.search(r'(\d{4}-\d{2}-\d{2}T[\d-]+)$', most_recent.stem)
            if not match:
                raise ValueError(f"Could not extract timestamp from filename: {most_recent.name}")

            file_timestamp_str = match.group(1)

            # Convert back to ISO format: replace dashes with colons in time part
            # Split by 'T' to separate date and time
            if 'T' in file_timestamp_str:
                date_part, time_part = file_timestamp_str.split('T')
                # Time part format: HH-MM-SS-microseconds -> HH:MM:SS.microseconds
                time_components = time_part.split('-')
                if len(time_components) >= 3:
                    # Reconstruct: HH:MM:SS.microseconds
                    reconstructed_time = f"{time_components[0]}:{time_components[1]}:{time_components[2]}"
                    if len(time_components) > 3:
                        reconstructed_time += f".{time_components[3]}"
                    file_timestamp_str = f"{date_part}T{reconstructed_time}"

            file_timestamp = datetime.fromisoformat(file_timestamp_str)
            time_diff = datetime.utcnow() - file_timestamp

            # If less than 1 hour old, use cached data
            if time_diff.total_seconds() < 3600:
                print(f"[HR_AGENT] Using cached engagement data for @{twitter_handle} (age: {time_diff.total_seconds()/60:.1f} minutes)")
                with open(most_recent, 'r', encoding='utf-8') as f:
                    cached_data = json.load(f)
                cached_data["cached"] = True
                cached_data["cache_age_minutes"] = round(time_diff.total_seconds() / 60, 1)
                return json.dumps(cached_data, indent=2)
            else:
                print(f"[HR_AGENT] Cache expired for @{twitter_handle} (age: {time_diff.total_seconds()/3600:.1f} hours)")
        except (ValueError, IndexError) as e:
            print(f"[HR_AGENT] Error parsing cache timestamp: {e}")

    print(f"[HR_AGENT] No recent cache found, fetching fresh engagement data for @{twitter_handle}")

    # Get Apify token
    token = os.getenv("APIFY_TOKEN")
    if not token:
        return json.dumps({
            "status": "failed",
            "error": "APIFY_TOKEN environment variable is not set",
            "timestamp": datetime.utcnow().isoformat()
        }, indent=2)

    # Initialize Apify client
    client = ApifyClient(token)
    actor_id = "apidojo/tweet-scraper"

    # Prepare input
    run_input = {
        "tweetLanguage": "en",
        "twitterHandles": [twitter_handle],
    }

    print(f"[HR_AGENT] Launching Apify Tweet Scraper for @{twitter_handle}")

    try:
        # Start the Apify run
        run = client.actor(actor_id).start(run_input=run_input)
        run_id = run["id"]

        print(f"[HR_AGENT] Tweet Scraper job started: {run_id}")
        print(f"[HR_AGENT] View at: https://console.apify.com/actors/runs/{run_id}")

        # Poll for completion
        max_iterations = max_wait_minutes * 6  # Check every 10 seconds
        poll_interval = 10  # 10 seconds

        for iteration in range(max_iterations):
            # Get run status
            run_info = client.run(run_id).get()
            status = run_info.get("status")

            print(f"[HR_AGENT] Job status: {status} (check {iteration + 1}/{max_iterations})")

            if status == "SUCCEEDED":
                print(f"[HR_AGENT] Job completed successfully!")

                # Get dataset items
                dataset_id = run_info.get("defaultDatasetId")
                if not dataset_id:
                    return json.dumps({
                        "status": "failed",
                        "error": "No dataset found for completed run",
                        "run_id": run_id,
                        "timestamp": datetime.utcnow().isoformat()
                    }, indent=2)

                # Fetch all items from dataset
                items = list(client.dataset(dataset_id).iterate_items())

                # Calculate engagement metrics using correct field names
                # Apify returns: likeCount, retweetCount, replyCount, viewCount
                total_tweets = len(items)
                total_likes = sum(item.get("likeCount", 0) for item in items)
                total_retweets = sum(item.get("retweetCount", 0) for item in items)
                total_replies = sum(item.get("replyCount", 0) for item in items)
                total_views = sum(item.get("viewCount", 0) for item in items)

                avg_likes = total_likes / total_tweets if total_tweets > 0 else 0
                avg_retweets = total_retweets / total_tweets if total_tweets > 0 else 0
                avg_replies = total_replies / total_tweets if total_tweets > 0 else 0
                avg_views = total_views / total_tweets if total_tweets > 0 else 0

                # Sort tweets by engagement (likes + retweets + replies)
                for item in items:
                    item["total_engagement"] = (
                        item.get("likeCount", 0) +
                        item.get("retweetCount", 0) +
                        item.get("replyCount", 0)
                    )

                top_tweets = sorted(
                    items,
                    key=lambda x: x.get("total_engagement", 0),
                    reverse=True
                )[:10]

                result = {
                    "status": "success",
                    "twitter_handle": twitter_handle,
                    "run_id": run_id,
                    "metrics": {
                        "total_tweets": total_tweets,
                        "total_likes": total_likes,
                        "total_retweets": total_retweets,
                        "total_replies": total_replies,
                        "total_views": total_views,
                        "avg_likes": round(avg_likes, 2),
                        "avg_retweets": round(avg_retweets, 2),
                        "avg_replies": round(avg_replies, 2),
                        "avg_views": round(avg_views, 2)
                    },
                    "top_tweets": [
                        {
                            "text": tweet.get("text", ""),
                            "url": tweet.get("url", ""),
                            "created_at": tweet.get("createdAt", ""),
                            "likes": tweet.get("likeCount", 0),
                            "retweets": tweet.get("retweetCount", 0),
                            "replies": tweet.get("replyCount", 0),
                            "views": tweet.get("viewCount", 0),
                            "total_engagement": tweet.get("total_engagement", 0)
                        }
                        for tweet in top_tweets
                    ],
                    "all_tweets": items,
                    "timestamp": datetime.utcnow().isoformat()
                }

                print(f"[HR_AGENT] Engagement Analysis Complete:")
                print(f"  Total Tweets: {total_tweets}")
                print(f"  Avg Likes: {avg_likes:.2f}")
                print(f"  Avg Retweets: {avg_retweets:.2f}")
                print(f"  Avg Replies: {avg_replies:.2f}")

                # Save to cache
                timestamp_str = datetime.utcnow().isoformat().replace(':', '-').replace('.', '-')
                cache_filename = f"engagement_{twitter_handle}_{timestamp_str}.json"
                cache_filepath = cache_dir / cache_filename

                result["cached"] = False
                result["cache_age_minutes"] = 0

                try:
                    with open(cache_filepath, 'w', encoding='utf-8') as f:
                        json.dump(result, f, indent=2)
                    print(f"[HR_AGENT] Saved engagement data to cache: {cache_filename}")
                except Exception as e:
                    print(f"[HR_AGENT] Warning: Failed to save cache: {e}")

                return json.dumps(result, indent=2)

            elif status in ["FAILED", "ABORTED", "TIMED-OUT"]:
                return json.dumps({
                    "status": "failed",
                    "error": f"Apify job {status}",
                    "run_id": run_id,
                    "run_status": status,
                    "timestamp": datetime.utcnow().isoformat()
                }, indent=2)

            # Wait before next check (unless this is the last iteration)
            if iteration < max_iterations - 1:
                time.sleep(poll_interval)

        # Timeout reached
        return json.dumps({
            "status": "timeout",
            "error": f"Job did not complete within {max_wait_minutes} minutes",
            "run_id": run_id,
            "run_status": status,
            "timestamp": datetime.utcnow().isoformat()
        }, indent=2)

    except Exception as e:
        print(f"[HR_AGENT ERROR] Failed to measure tweet engagement: {e}")
        import traceback
        traceback.print_exc()

        return json.dumps({
            "status": "failed",
            "error": str(e),
            "timestamp": datetime.utcnow().isoformat()
        }, indent=2)<|MERGE_RESOLUTION|>--- conflicted
+++ resolved
@@ -36,7 +36,6 @@
     # Use existing Weave client (initialized in agent.py via OTEL)
     import os
     
-<<<<<<< HEAD
     try:
         client = weave.init(os.getenv("WANDB_PROJECT_ID", "mason-choi-storika/WeaveHacks2"))
         
@@ -63,21 +62,6 @@
             "suggestion": "The Weave server returned an error. Try again in a few moments.",
             "calls": []
         }, indent=2)
-=======
-    # Get calls - let Weave determine optimal columns
-    # Note: columns parameter can cause 500 errors if we try to access fields not in the list
-    calls_iter = client.get_calls(
-        limit=limit,
-        filter=filter,
-        include_costs=include_costs,
-        include_feedback=include_feedback,
-        # Removed columns parameter to avoid 500 errors when accessing other fields
-        sort_by=[{"field": "started_at", "direction": "desc"}]
-    )
-    
-    calls = list(calls_iter)
-    print(f"[HR_TOOLS] Found {len(calls)} calls")
->>>>>>> 33cfd06a
     
     # Convert to JSON-serializable format
     calls_data = []
@@ -99,11 +83,7 @@
 
 
 def get_calls_for_hr_validation(
-<<<<<<< HEAD
     limit: int = 3,
-=======
-    limit: int = 10,
->>>>>>> 33cfd06a
     op_name_filter: Optional[str] = None
 ) -> str:
     """
@@ -119,7 +99,6 @@
     # Use existing Weave client (initialized in agent.py via OTEL)
     import os
     
-<<<<<<< HEAD
     try:
         client = weave.init(os.getenv("WANDB_PROJECT_ID", "mason-choi-storika/WeaveHacks2"))
         
@@ -156,26 +135,6 @@
         }
         print(f"[HR_TOOLS] Returning error result to allow pipeline continuation")
         return json.dumps(error_result, indent=2)
-=======
-    # Build filter
-    filter_dict = None
-    if op_name_filter:
-        filter_dict = {"op_names": [op_name_filter]}
-    
-    # Get calls - let Weave determine optimal columns
-    # Note: columns parameter can cause 500 errors if we try to access fields not in the list
-    calls_iter = client.get_calls(
-        limit=limit,
-        filter=CallsFilter(op_names=[op_name_filter]) if op_name_filter else None,
-        include_costs=True,
-        include_feedback=True,
-        # Removed columns parameter to avoid 500 errors when accessing other fields
-        sort_by=[{"field": "started_at", "direction": "desc"}]
-    )
-    
-    calls = list(calls_iter)
-    print(f"[HR_TOOLS] Found {len(calls)} calls for HR validation")
->>>>>>> 33cfd06a
     
     if calls:
         print(f"[HR_TOOLS] Sample call (entire object):")
