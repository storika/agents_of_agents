--- conflicted
+++ resolved
@@ -826,7 +826,6 @@
 
 IMPORTANT: Step 3 outputs JSON, Step 4 applies it to actual files. Do NOT skip Step 4!
 """,
-<<<<<<< HEAD
     tools=[
         analyze_layer_performance, 
         evaluate_content_engagement,
@@ -834,11 +833,8 @@
         restore_cmo_version,
         list_cmo_versions,
         get_version_metadata
-    ],
+    ]
 )
 
 # Default to sequential agent
-root_agent = root_agent_sequential
-=======
-)
->>>>>>> c7e2b6cb
+root_agent = root_agent_sequential